/**
* \file
* \author Trevor Fountain
* \author Johannes Buchner
* \author Erik Garrison
* \date 2010-2014
* \copyright BSD 3-Clause
*
* progressbar -- a C class (by convention) for displaying progress
* on the command line (to stderr).
*/

#include <termcap.h>  /* tgetent, tgetnum */
#include <assert.h>
#include <limits.h>
#include "progressbar.h"

#define PROGRESSBAR_WIDTH 200

/**
* Create a new progress bar with the specified label, max number of steps, and format string.
* Note that `format` must be exactly three characters long, e.g. "<->" to render a progress
* bar like "<---------->".
*/
progressbar *progressbar_new_with_format(char *label, unsigned long max, const char *format)
{
  progressbar *new = malloc(sizeof(progressbar));
  new->max = max;
  new->value = 0;
  new->start = time(NULL);
  new->step = 0;
  new->steps = 0;
  new->progress_str = calloc(PROGRESSBAR_WIDTH+1, sizeof(char));
  new->format = calloc(strlen(format)+1, sizeof(char));
  strncpy(new->format, format, strlen(format));
  memset(new->progress_str,' ', PROGRESSBAR_WIDTH);
  new->progress_str[new->steps] = 0;
  new->last_printed = 0;
  new->termtype = getenv("TERM");

  progressbar_update_label(new, label);
  progressbar_draw(new, 0);

  return new;
}

/**
* Create a new progress bar with the specified label and max number of steps.
*/
progressbar *progressbar_new(char *label, unsigned long max)
{
  return progressbar_new_with_format(label, max, "|=|");
}

void progressbar_update_label(progressbar *bar, char *label)
{
  bar->label = label;
  int newsteps;
  unsigned int columns = 80; // by default 80
  static char termbuf[2048];
  if (!(tgetent(termbuf, bar->termtype) < 0)) {
    // otherwise size of terminal if it works
    columns = tgetnum("co") - 2;
  }
  // make sure newsteps is positive
  unsigned int maxstrlen = columns - 17;
  if (maxstrlen - 10 > 10 && strlen(label) > maxstrlen - 10) {
    label[maxstrlen - 10] = 0;
  }
  if (strlen(label) >= maxstrlen) {
    label[maxstrlen] = 0;
  }
  // Reserve two possible colums for pre- and post- spacing
  columns -= 2;

  newsteps = columns - (strlen(label) + 17);
  if (newsteps < 0) {
    newsteps = 0;
  }
  if (newsteps > PROGRESSBAR_WIDTH - 1) {
    newsteps = PROGRESSBAR_WIDTH - 1;
  }
  if (newsteps != bar->steps && bar->step >= bar->steps) {
    bar->step = 0;
  }
  bar->steps = newsteps;
}

/**
* Delete an existing progress bar.
*/
void progressbar_free(progressbar *bar)
{
  // We malloc'd a couple of strings, so let's be sure to free those...
  free(bar->progress_str);
  free(bar->format);
  // ...before we free the struct itself.
  free(bar);

  return;
}

/**
* Increment an existing progressbar by `value` steps.
*/
void progressbar_update(progressbar *bar, unsigned long value)
{
  bar->value = value;
  unsigned int current_step = (bar->value * (unsigned long)bar->steps / (long double)bar->max);

  // Only redraw the progressbar if the visual progress display (the current 'step')
  // has changed.
  if(1 || current_step != bar->step) {
    // Fill the bar to the current step...
<<<<<<< HEAD
    for(unsigned int i=0; i<current_step; i++) {
=======
    for(int i=0; i < current_step; i++) {
>>>>>>> bb3e9753
      bar->progress_str[i] = bar->format[1];
    }
    for(unsigned int i=current_step; i < bar->steps; i++) {
      bar->progress_str[i] = ' ';
    }
    bar->progress_str[bar->steps] = 0;
    bar->step = current_step;

    // Draw using a rough estimated time remaining.
    // Time remaining is estimated quite roughly, as the number of increments
    // remaining * the average time per increment thus far.
    double offset = difftime(time(NULL), bar->start);
    unsigned int estimate;
    if (bar->value > 0 && offset > 0) {
       estimate = (offset/(long double)bar->value) * (bar->max - bar->value);
    } else {
      estimate = 0;
    }
    progressbar_draw(bar, estimate);
  }
}

/**
* Increment an existing progressbar by a single step.
*/
void progressbar_inc(progressbar *bar)
{
  progressbar_update(bar, bar->value+1);
}

/**
* Render a progress bar. You probably don't need to call this directly; it's
* automatically called when you update a progressbar and a re-render is required.
*/
void progressbar_draw(progressbar *bar, unsigned int timeleft)
{
  // Convert the time to display into HHH:MM:SS
  unsigned int h = timeleft / 3600;
  timeleft -= h*3600;
  unsigned int m = timeleft / 60;
  timeleft -= m*60;
  unsigned int s = timeleft;
  // ...and display!
  bar->last_printed = fprintf(
            stderr,
            "%s %c%s%c ETA:%2dh%02dm%02ds\r",
            bar->label,
            bar->format[0],
            bar->progress_str,
            bar->format[2],
            h,
            m,
            s
        );
  return;
}

/**
* Finish a progressbar, indicating 100% completion, and free it.
*/
void progressbar_finish(progressbar *bar)
{
  // Draw one more time, with the actual time to completion instead of a useless
  // 00:00:00 remaining estimate.
  unsigned int offset = time(NULL) - (bar->start);
  // Make sure we fill the progressbar too, so things look complete.
<<<<<<< HEAD
  for(unsigned int i=0;i<bar->steps;i++) {
=======
  for(int i=0; i < bar->steps; i++) {
>>>>>>> bb3e9753
    bar->progress_str[i] = bar->format[1];
  }
  progressbar_draw(bar, offset);

  // Print a newline, so that future outputs to stderr look prettier
  fprintf(stderr, "\n");

  // We've finished with this progressbar, so go ahead and free it.
  progressbar_free(bar);

  return;
}<|MERGE_RESOLUTION|>--- conflicted
+++ resolved
@@ -112,11 +112,7 @@
   // has changed.
   if(1 || current_step != bar->step) {
     // Fill the bar to the current step...
-<<<<<<< HEAD
-    for(unsigned int i=0; i<current_step; i++) {
-=======
-    for(int i=0; i < current_step; i++) {
->>>>>>> bb3e9753
+    for(unsigned int i=0; i < current_step; i++) {
       bar->progress_str[i] = bar->format[1];
     }
     for(unsigned int i=current_step; i < bar->steps; i++) {
@@ -183,11 +179,7 @@
   // 00:00:00 remaining estimate.
   unsigned int offset = time(NULL) - (bar->start);
   // Make sure we fill the progressbar too, so things look complete.
-<<<<<<< HEAD
-  for(unsigned int i=0;i<bar->steps;i++) {
-=======
-  for(int i=0; i < bar->steps; i++) {
->>>>>>> bb3e9753
+  for(unsigned int i=0; i < bar->steps; i++) {
     bar->progress_str[i] = bar->format[1];
   }
   progressbar_draw(bar, offset);
